--- conflicted
+++ resolved
@@ -660,11 +660,7 @@
     original_prediction = model(X_nontrivial)
 
     # initialize the loss
-<<<<<<< HEAD
     loss = torch.zeros(1, device=original_prediction.device).squeeze()
-=======
-    loss = torch.tensor(0.0)
->>>>>>> 8b6ef990
 
     for _ in range(num_samples):
         # For each original nontrivial profile generate a permuted version
